--- conflicted
+++ resolved
@@ -75,12 +75,7 @@
           {loading ? "Signing in..." : "Sign In"}
         </button>
         {error && <p style={{ color: "crimson" }}>{error}</p>}
-<<<<<<< HEAD
-
-        {mode === "login" && <p><Link to="/forgot-password">Forgot Password?</Link></p>}
-=======
         <p><Link to="/password">Forgot Password?</Link></p>
->>>>>>> ced61ca7
       </form>
     </div>
   );
