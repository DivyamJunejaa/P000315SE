import axios from "axios";

// Base URL for user auth and project APIs
const API_BASE = process.env.REACT_APP_API_BASE || "https://nodejs-serverless-function-express-rho-ashen.vercel.app";
const PASS_API_BASE = process.env.REACT_APP_API_BASE || "https://toc-user-backend.vercel.app";
// Separate base for payment/checkout endpoints (serverless backend)
const PAYMENT_API_BASE = process.env.REACT_APP_PAYMENT_API_BASE || "https://nodejs-serverless-function-express-rho-ashen.vercel.app";

const isNetworkError = (err: any) => !err?.response || err?.message === "Network Error";

const getAuthHeaders = () => {
  const token = localStorage.getItem("token");
  return token ? { Authorization: `Bearer ${token}` } : {};
};

// Authentication APIs
export const authRegister = async (payload: {
  email: string;
  password: string;
  firstName: string;
  lastName: string;
  organisation: string;     // map to organization if backend expects that spelling
  username: string;
  acceptTandC: boolean;
  newsLetterSubs: boolean;
}) => {
  try {
    // Step 1: Create user account
    const res = await axios.post(
      `${API_BASE}/api/user/Create`,
      {
        email: payload.email,
        password: payload.password,
        firstName: payload.firstName,
        lastName: payload.lastName,
        organization: payload.organisation,   // <-- if backend uses "organisation" keep same
        username: payload.username,
        acceptTandC: payload.acceptTandC,
        newsLetterSubs: payload.newsLetterSubs,
      },
      { headers: { "Content-Type": "application/json" } }
    );

    const { success, message } = res.data ?? {};
    if (!success) throw new Error(message || "Registration failed");

    // Step 2: Immediately login to get token
    const loginRes = await axios.post(
      `${API_BASE}/api/auth/Login`,
      { email: payload.email, password: payload.password },
      { headers: { "Content-Type": "application/json" } }
    );

    const { success: loginOk, data, message: loginMsg } = loginRes.data ?? {};
    if (!loginOk) throw new Error(loginMsg || "Auto-login failed after registration");

    return { token: data.token, user: data.user };
  } catch (err: any) {
    throw new Error(err.response?.data?.message || err.message || "Registration failed");
  }
};

export const authLogin = async (payload: { email: string; password: string }) => {
  try {
    const response = await axios.post(
      `${API_BASE}/api/auth/Login`,
      payload,
      { headers: { "Content-Type": "application/json" } }
    );

    const { success, data, message } = response.data;

    if (!success) throw new Error(message || "Login failed");

    return { token: data.token, user: data.user };
  } catch (err: any) {
    // Fallback for local development when backend is unreachable
    if (isNetworkError(err)) {
      try {
        const devUser = await verifyLogin(payload.email, payload.password);
        const token = signToken(devUser);
        const user = { ...devUser, userId: Number(Date.now() % 100000) };
        return { token, user };
      } catch (e: any) {
        throw new Error(e?.message || "Login failed (backend unreachable)");
      }
    }
    throw new Error(err.response?.data?.message || err.message || "Login failed");
  }
};

<<<<<<< HEAD
export const forgotPassword = async (data: {
  email: string;
}) => {
  const response = await axios.post(`${PASS_API_BASE}/api/auth/password.Reset`, {
    email: data.email,
    action: "request-reset"
  });
  return response.data;
};

export const resetPassword = async (data: {
  email: string;
  token: string;
  newPassword: string;
}) => {
  const response = await axios.post(`${PASS_API_BASE}/api/auth/password.Reset`, {
    email: data.email,
    action: "verify-token",
    token: data.token,
    newPassword: data.newPassword
  });
  return response.data;
};

=======
// Google login using Firebase ID token
export const authGoogleLogin = async (idToken: string) => {
  try {
    const res = await axios.post(
      `${API_BASE}/api/auth/google`,
      { idToken },
      { headers: { "Content-Type": "application/json" } }
    );

    const { success, data, message } = res.data ?? {};
    if (success === false) throw new Error(message || "Google login failed");

    const pack = data ?? res.data; // supports {success,data:{user,token}} or {user,token}
    if (!pack?.token || !pack?.user) throw new Error("Invalid Google login response");

    return { token: pack.token, user: pack.user };
  } catch (err: any) {
    throw new Error(err?.response?.data?.message || err.message || "Google login failed");
  }
};
>>>>>>> ebb84fba

// User Profile API
export const fetchUserProfile = async () => {
  try {
    const response = await axios.get(`${API_BASE}/api/user/Get`, {
      headers: {
        "Content-Type": "application/json",
        ...getAuthHeaders(),
      },
    });

    const { success, data, message } = response.data;

    if (!success) throw new Error(message || "Failed to fetch user profile");

    return data; // Returns the user profile data
  } catch (err: any) {
    if (isNetworkError(err)) {
      // Graceful fallback: use localStorage user
      try {
        const raw = localStorage.getItem("user");
        if (!raw) throw new Error("No local user available");
        const u = JSON.parse(raw);
        return {
          userId: Number(u?.userId || 0),
          email: u?.email || "demo@example.com",
          username: u?.username || "demo",
          firstName: u?.firstName || "Demo",
          lastName: u?.lastName || "User",
          organisation: u?.org || u?.organisation || "",
          avatarUrl: null,
          displayName: `${u?.firstName || "Demo"} ${u?.lastName || "User"}`,
          createdAt: new Date().toISOString(),
        };
      } catch (e: any) {
        throw new Error(e?.message || "Failed to load user profile (backend unreachable)");
      }
    }
    throw new Error(err.response?.data?.message || err.message || "Failed to fetch user profile");
  }
};

export const updateUserProfile = async (payload: {
  firstName?: string;
  lastName?: string;
  organization?: string;
  username?: string;
}) => {
  try {
    const response = await axios.put(`${API_BASE}/api/user/Update`, payload, {
      headers: {
        "Content-Type": "application/json",
        ...getAuthHeaders(),
      },
    });

    const { success, data, message } = response.data;

    if (!success) throw new Error(message || "Failed to update user profile");

    return data; // Returns the updated user profile data
  } catch (err: any) {
    throw new Error(err.response?.data?.message || err.message || "Failed to update user profile");
  }
};
// TOC Project APIs

export const createTocProject = async (data: {
  userId: string;
  projectTitle: string;
  status: "draft" | "published";
}) => {
  try {
    const response = await axios.post(
      `${API_BASE}/api/project/Create`,
      data,
      {
        headers: {
          "Content-Type": "application/json",
          ...getAuthHeaders(),
        },
      }
    );
    return response.data; // { success, message, data, statusCode }
  } catch (err: any) {
    if (isNetworkError(err)) {
      const projectId = `local-${Date.now()}`;
      return {
        success: true,
        message: "Created locally (offline mode)",
        statusCode: 200,
        data: {
          projectId,
          tocData: { projectTitle: data.projectTitle },
          tocColor: {},
        },
      };
    }
    throw new Error(err.response?.data?.message || err.message || "Failed to create project");
  }
};

export const updateToc = async (payload: any) => {
  const token = localStorage.getItem("token"); // get the stored token
  if (!token) throw new Error("No authentication token found");

  try {
    const response = await axios.put(
      `${API_BASE}/api/project/Update`,
      payload,
      {
        headers: {
          "Content-Type": "application/json",
          Authorization: `Bearer ${token}`,
        },
      }
    );

    return response.data; // { success, message, data, statusCode }
  } catch (err: any) {
    if (isNetworkError(err)) {
      return { success: true, message: "Saved locally (offline mode)", data: {}, statusCode: 200 };
    }
    throw new Error(err.response?.data?.message || err.message || "Failed to update project");
  }
};


export const fetchUserTocs = async () => {
  try {
    const response = await axios.get(`${API_BASE}/api/project/GetProjectList`, {
      headers: {
        "Content-Type": "application/json",
        ...getAuthHeaders(), // token identifies the user
      },
    });
    return response.data; // { success, data, message }
  } catch (err: any) {
    if (isNetworkError(err)) {
      return { success: true, data: { projects: [] }, message: "Loaded empty list (offline mode)" };
    }
    throw new Error(err.response?.data?.message || err.message || "Failed to fetch projects");
  }
};


export const fetchTocProjectById = async (projectId: string) => {
  if (!projectId) throw new Error("Project ID is required");

  try {
    const response = await axios.get(`${API_BASE}/api/project/Get`, {
      params: { projectId },
      headers: {
        "Content-Type": "application/json",
        ...getAuthHeaders(),
      },
    });

    // response.data should contain your saved tocData and tocColor
    return response.data;
  } catch (err: any) {
    if (isNetworkError(err)) {
      return { success: true, data: { projects: [] }, message: "No project loaded (offline mode)" };
    }
    throw new Error(err.response?.data?.message || err.message || "Failed to fetch project");
  }
};

// ---- Subscription / Payment APIs ----
export const createCheckoutSession = async (data: {
  price_id: string;
  user_id: string | number;
  success_url?: string;
  cancel_url?: string;
}) => {
  try {
    const response = await axios.post(
      `${PAYMENT_API_BASE}/api/payment/create-checkout-session`,
      {
        price_id: data.price_id,
        user_id: data.user_id,
        success_url: data.success_url,
        cancel_url: data.cancel_url,
      },
      { headers: { "Content-Type": "application/json" } }
    );

    const { success, url, message } = response.data || {};
    if (!success || !url) {
      throw new Error(message || "Failed to create checkout session");
    }
    return { success, url } as { success: boolean; url: string };
  } catch (err: any) {
    throw new Error(err.response?.data?.message || err.message || "Failed to create checkout session");
  }
};

export const cancelSubscription = async (data: {
  user_id: string | number;
  subscription_id?: string;
}) => {
  try {
    const response = await axios.post(
      `${PAYMENT_API_BASE}/api/payment/cancel-subscription`,
      {
        user_id: data.user_id,
        subscription_id: data.subscription_id,
      },
      { headers: { "Content-Type": "application/json" } }
    );

    const { success, message } = response.data || {};
    if (!success) {
      throw new Error(message || "Failed to cancel subscription");
    }
    return { success, message };
  } catch (err: any) {
    // If the backend endpoint doesn't exist yet, we'll handle it gracefully
    if (err.response?.status === 404 || isNetworkError(err)) {
      // For now, we'll simulate cancellation by clearing local storage
      localStorage.removeItem("userSubscription");
      return { 
        success: true, 
        message: "Subscription canceled successfully (local simulation)" 
      };
    }
    throw new Error(err.response?.data?.message || err.message || "Failed to cancel subscription");
  }
};

export const getSubscriptionPlans = async () => {
  // Temporary: return hardcoded plans until backend endpoint is available
  return [
    {
      id: "free",
      name: "Free",
      stripe_price_id_monthly: "price_free",
      features: ["Basic access"],
    },
    {
      id: "starter",
      name: "Starter",
      stripe_price_id_monthly: "price_1S8tsnQTtrbKnENdYfv6azfr",
      features: ["Form & Visual editor", "Export diagram"],
    },
    {
      id: "pro",
      name: "Pro",
      stripe_price_id_monthly: "price_1SB17tQTtrbKnENdT7aClaEe",
      features: ["Everything in Starter", "Advanced customization"],
    },
  ];
};<|MERGE_RESOLUTION|>--- conflicted
+++ resolved
@@ -89,13 +89,11 @@
   }
 };
 
-<<<<<<< HEAD
-export const forgotPassword = async (data: {
-  email: string;
-}) => {
+export const forgotPassword = async (data: { email: string }) => {
+  // Unified endpoint for requesting a password reset code
   const response = await axios.post(`${PASS_API_BASE}/api/auth/password.Reset`, {
     email: data.email,
-    action: "request-reset"
+    action: "request-reset",
   });
   return response.data;
 };
@@ -105,16 +103,16 @@
   token: string;
   newPassword: string;
 }) => {
+  // Unified endpoint for verifying token and resetting password
   const response = await axios.post(`${PASS_API_BASE}/api/auth/password.Reset`, {
     email: data.email,
     action: "verify-token",
     token: data.token,
-    newPassword: data.newPassword
+    newPassword: data.newPassword,
   });
   return response.data;
 };
 
-=======
 // Google login using Firebase ID token
 export const authGoogleLogin = async (idToken: string) => {
   try {
@@ -135,7 +133,6 @@
     throw new Error(err?.response?.data?.message || err.message || "Google login failed");
   }
 };
->>>>>>> ebb84fba
 
 // User Profile API
 export const fetchUserProfile = async () => {
